--- conflicted
+++ resolved
@@ -270,11 +270,8 @@
             return {
               sampler_index: sampler.sd[options.sampler],
               init_images: image && [image.dataUrl], // sd-webui accepts data URLs with base64 encoded image
-<<<<<<< HEAD
               restore_faces: config.restoreFaces ?? false,
-=======
               enable_hr: options.hiresFix ?? config.hiresFix ?? false,
->>>>>>> c61c7cb1
               ...project(parameters, {
                 prompt: 'prompt',
                 batch_size: 'n_samples',
