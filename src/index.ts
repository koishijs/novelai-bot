import { Computed, Context, Dict, h, Logger, omit, Quester, Session, SessionError, trimSlash } from 'koishi'
import { Config, modelMap, models, orientMap, parseInput, sampler, upscalers, scheduler } from './config'
import { ImageData, StableDiffusionWebUI } from './types'
import { closestMultiple, download, forceDataPrefix, getImageSize, login, NetworkError, project, resizeInput, Size } from './utils'
import { } from '@koishijs/translator'
import { } from '@koishijs/plugin-help'
import AdmZip from 'adm-zip'
import { resolve } from 'path'
import { readFile } from 'fs/promises'

export * from './config'

export const reactive = true
export const name = 'novelai'

const logger = new Logger('novelai')

function handleError(session: Session, err: Error) {
  if (Quester.Error.is(err)) {
    if (err.response?.status === 402) {
      return session.text('.unauthorized')
    } else if (err.response?.status) {
      return session.text('.response-error', [err.response.status])
    } else if (err.code === 'ETIMEDOUT') {
      return session.text('.request-timeout')
    } else if (err.code) {
      return session.text('.request-failed', [err.code])
    }
  }
  logger.error(err)
  return session.text('.unknown-error')
}

export const inject = {
  required: ['http'],
  optional: ['translator'],
}

export function apply(ctx: Context, config: Config) {
  ctx.i18n.define('zh-CN', require('./locales/zh-CN'))
  ctx.i18n.define('zh-TW', require('./locales/zh-TW'))
  ctx.i18n.define('en-US', require('./locales/en-US'))
  ctx.i18n.define('fr-FR', require('./locales/fr-FR'))
  ctx.i18n.define('ja-JP', require('./locales/ja-JP'))

  const tasks: Dict<Set<string>> = Object.create(null)
  const globalTasks = new Set<string>()

  let tokenTask: Promise<string> = null
  const getToken = () => tokenTask ||= login(ctx)
  ctx.accept(['token', 'type', 'email', 'password'], () => tokenTask = null)

  type HiddenCallback = (session: Session<'authority'>) => boolean

  const useFilter = (filter: Computed<boolean>): HiddenCallback => (session) => {
    return session.resolve(filter) ?? true
  }

  const useBackend = (...types: Config['type'][]): HiddenCallback => () => {
    return types.includes(config.type)
  }

  const thirdParty = () => !['login', 'token'].includes(config.type)

  const restricted: HiddenCallback = (session) => {
    return !thirdParty() && useFilter(config.features.anlas)(session)
  }

  const noImage: HiddenCallback = (session) => {
    return !useFilter(config.features.image)(session)
  }

  const some = (...args: HiddenCallback[]): HiddenCallback => (session) => {
    return args.some(callback => callback(session))
  }

  const step = (source: string, session: Session) => {
    const value = +source
    if (value * 0 === 0 && Math.floor(value) === value && value > 0 && value <= session.resolve(config.maxSteps || Infinity)) return value
    throw new Error()
  }

  const resolution = (source: string, session: Session<'authority'>): Size => {
    if (source in orientMap) return orientMap[source]
    const cap = source.match(/^(\d+)[x×](\d+)$/)
    if (!cap) throw new Error()
    const width = closestMultiple(+cap[1])
    const height = closestMultiple(+cap[2])
    if (Math.max(width, height) > session.resolve(config.maxResolution || Infinity)) {
      throw new SessionError('commands.novelai.messages.invalid-resolution')
    }
    return { width, height, custom: true }
  }

  const cmd = ctx.command('novelai <prompts:text>')
    .alias('nai')
    .alias('imagine')
    .userFields(['authority'])
    .shortcut('imagine', { i18n: true, fuzzy: true })
    .shortcut('enhance', { i18n: true, fuzzy: true, options: { enhance: true } })
    .option('enhance', '-e', { hidden: some(restricted, thirdParty, noImage) })
    .option('model', '-m <model>', { type: models, hidden: thirdParty })
    .option('resolution', '-r <resolution>', { type: resolution })
    .option('output', '-o', { type: ['minimal', 'default', 'verbose'] })
    .option('override', '-O', { hidden: restricted })
    .option('sampler', '-s <sampler>')
    .option('seed', '-x <seed:number>')
    .option('steps', '-t <step>', { type: step, hidden: restricted })
    .option('scale', '-c <scale:number>')
    .option('noise', '-n <noise:number>', { hidden: some(restricted, thirdParty) })
    .option('strength', '-N <strength:number>', { hidden: restricted })
    .option('hiresFix', '-H', { hidden: () => config.type !== 'sd-webui' })
    .option('hiresFixSteps', '<step>', { type: step, hidden: () => config.type !== 'sd-webui' })
    .option('smea', '-S', { hidden: () => config.model !== 'nai-v3' })
    .option('smeaDyn', '-d', { hidden: () => config.model !== 'nai-v3' })
    .option('scheduler', '-C <scheduler:string>', {
      hidden: () => config.type === 'naifu',
      type: ['token', 'login'].includes(config.type)
        ? scheduler.nai
        : config.type === 'sd-webui'
        ? scheduler.sd
        : config.type === 'stable-horde'
        ? scheduler.horde
        : [],
    })
    .option('decrisper', '-D', { hidden: thirdParty })
    .option('undesired', '-u <undesired>')
    .option('noTranslator', '-T', { hidden: () => !ctx.translator || !config.translator })
    .option('iterations', '-i <iterations:posint>', { fallback: 1, hidden: () => config.maxIterations <= 1 })
    .option('batch', '-b <batch:option>', { fallback: 1, hidden: () => config.maxIterations <= 1 })
    .action(async ({ session, options }, input) => {
      if (config.defaultPromptSw) {
        if (session.user.authority < session.resolve(config.authLvDefault)) {
          return session.text('internal.low-authority')
        }
        if (session.user.authority < session.resolve(config.authLv)) {
          input = ''
          options = options.resolution ? { resolution: options.resolution } : {}
        }
      } else if (
        !config.defaultPromptSw
        && session.user.authority < session.resolve(config.authLv)
      ) return session.text('internal.low-auth')

      const haveInput = !!input?.trim()
      if (!haveInput && !config.defaultPromptSw) return session.execute('help novelai')

      // Check if the user is allowed to use this command.
      // This code is originally written in the `resolution` function,
      // but currently `session.user` is not available in the type infering process.
      // See: https://github.com/koishijs/novelai-bot/issues/159
      if (options.resolution?.custom && restricted(session)) {
        return session.text('.custom-resolution-unsupported')
      }

      const { batch = 1, iterations = 1 } = options
      const total = batch * iterations
      if (total > config.maxIterations) {
        return session.text('.exceed-max-iteration', [config.maxIterations])
      }

      const allowText = useFilter(config.features.text)(session)
      const allowImage = useFilter(config.features.image)(session)

      let imgUrl: string, image: ImageData
      if (!restricted(session) && haveInput) {
        input = h('', h.transform(h.parse(input), {
          img(attrs) {
            if (!allowImage) throw new SessionError('commands.novelai.messages.invalid-content')
            if (imgUrl) throw new SessionError('commands.novelai.messages.too-many-images')
            imgUrl = attrs.src
            return ''
          },
        })).toString(true)

        if (options.enhance && !imgUrl) {
          return session.text('.expect-image')
        }

        if (!input.trim() && !config.basePrompt) {
          return session.text('.expect-prompt')
        }
      } else {
        input = haveInput ? h('', h.transform(h.parse(input), {
          image(attrs) {
            throw new SessionError('commands.novelai.messages.invalid-content')
          },
        })).toString(true) : input
        delete options.enhance
        delete options.steps
        delete options.noise
        delete options.strength
        delete options.override
      }

      if (!allowText && !imgUrl) {
        return session.text('.expect-image')
      }

      if (haveInput && config.translator && ctx.translator && !options.noTranslator) {
        try {
          input = await ctx.translator.translate({ input, target: 'en' })
        } catch (err) {
          logger.warn(err)
        }
      }

      const [errPath, prompt, uc] = parseInput(session, input, config, options.override)
      if (errPath) return session.text(errPath)

      let token: string
      try {
        token = await getToken()
      } catch (err) {
        if (err instanceof NetworkError) {
          return session.text(err.message, err.params)
        }
        logger.error(err)
        return session.text('.unknown-error')
      }

      const model = modelMap[options.model]
      const seed = options.seed || Math.floor(Math.random() * Math.pow(2, 32))

      const parameters: Dict = {
        seed,
        prompt,
        n_samples: options.batch,
        uc,
        // 0: low quality + bad anatomy
        // 1: low quality
        // 2: none
        ucPreset: 2,
        qualityToggle: false,
        scale: options.scale ?? session.resolve(config.scale),
        steps: options.steps ?? session.resolve(imgUrl ? config.imageSteps : config.textSteps),
      }

      if (imgUrl) {
        try {
          image = await download(ctx, imgUrl)
        } catch (err) {
          if (err instanceof NetworkError) {
            return session.text(err.message, err.params)
          }
          logger.error(err)
          return session.text('.download-error')
        }

        if (options.enhance) {
          const size = getImageSize(image.buffer)
          if (size.width + size.height !== 1280) {
            return session.text('.invalid-size')
          }
          Object.assign(parameters, {
            height: size.height * 1.5,
            width: size.width * 1.5,
            noise: options.noise ?? 0,
            strength: options.strength ?? 0.2,
          })
        } else {
          options.resolution ||= resizeInput(getImageSize(image.buffer))
          Object.assign(parameters, {
            height: options.resolution.height,
            width: options.resolution.width,
            noise: options.noise ?? 0.2,
            strength: options.strength ?? session.resolve(config.strength),
          })
        }
      } else {
        if (!options.resolution) {
          const resolution = session.resolve(config.resolution)
          options.resolution = typeof resolution === 'string' ? orientMap[resolution] : resolution
        }
        Object.assign(parameters, {
          height: options.resolution.height,
          width: options.resolution.width,
        })
      }

      if (options.hiresFix || config.hiresFix) {
        // set default denoising strength to `0.75` for `hires fix` feature
        // https://github.com/koishijs/novelai-bot/issues/158
        parameters.strength ??= session.resolve(config.strength)
      }

      const getRandomId = () => Math.random().toString(36).slice(2)
      const container = Array(iterations).fill(0).map(getRandomId)
      if (config.maxConcurrency) {
        const store = tasks[session.cid] ||= new Set()
        if (store.size >= config.maxConcurrency) {
          return session.text('.concurrent-jobs')
        } else {
          container.forEach((id) => store.add(id))
        }
      }

      session.send(globalTasks.size
        ? session.text('.pending', [globalTasks.size])
        : session.text('.waiting'))

      container.forEach((id) => globalTasks.add(id))
      const cleanUp = (id: string) => {
        tasks[session.cid]?.delete(id)
        globalTasks.delete(id)
      }

      const path = (() => {
        switch (config.type) {
          case 'sd-webui':
            return image ? '/sdapi/v1/img2img' : '/sdapi/v1/txt2img'
          case 'stable-horde':
            return '/api/v2/generate/async'
          case 'naifu':
            return '/generate-stream'
          case 'comfyui':
            return '/prompt'
          default:
            return '/ai/generate-image'
        }
      })()

      const getPayload = async () => {
        switch (config.type) {
          case 'login':
          case 'token':
          case 'naifu': {
            parameters.params_version = 1
            parameters.sampler = sampler.sd2nai(options.sampler, model)
            parameters.image = image?.base64 // NovelAI / NAIFU accepts bare base64 encoded image
            if (config.type === 'naifu') return parameters
            // The latest interface changes uc to negative_prompt, so that needs to be changed here as well
            if (parameters.uc) {
              parameters.negative_prompt = parameters.uc
              delete parameters.uc
            }
            parameters.dynamic_thresholding = options.decrisper ?? config.decrisper
            if (model === 'nai-diffusion-3') {
              parameters.legacy = false
              parameters.legacy_v3_extend = false
              parameters.sm_dyn = options.smeaDyn ?? config.smeaDyn
              parameters.sm = (options.smea ?? config.smea) || parameters.sm_dyn
              parameters.noise_schedule = options.scheduler ?? config.scheduler
              if (['k_euler_ancestral', 'k_dpmpp_2s_ancestral'].includes(parameters.sampler)
                && parameters.noise_schedule === 'karras') {
                parameters.noise_schedule = 'native'
              }
              if (parameters.sampler === 'ddim_v3') {
                parameters.sm = false
                parameters.sm_dyn = false
                delete parameters.noise_schedule
              }
              // Max scale for nai-v3 is 10, but not 20.
              // If the given value is greater than 10,
              // we can assume it is configured with an older version (max 20)
              if (parameters.scale > 10) {
                parameters.scale = parameters.scale / 2
              }
            }
            return { model, input: prompt, parameters: omit(parameters, ['prompt']) }
          }
          case 'sd-webui': {
            return {
              sampler_index: sampler.sd[options.sampler],
              scheduler: options.scheduler,
              init_images: image && [image.dataUrl], // sd-webui accepts data URLs with base64 encoded image
              restore_faces: config.restoreFaces ?? false,
              enable_hr: options.hiresFix ?? config.hiresFix ?? false,
<<<<<<< HEAD
              hr_second_pass_steps: options.hiresFixSteps ?? 0,
=======
              hr_upscaler: config.hiresFixUpscaler ?? 'None',
>>>>>>> 67449958
              ...project(parameters, {
                prompt: 'prompt',
                batch_size: 'n_samples',
                seed: 'seed',
                negative_prompt: 'uc',
                cfg_scale: 'scale',
                steps: 'steps',
                width: 'width',
                height: 'height',
                denoising_strength: 'strength',
              }),
            }
          }
          case 'stable-horde': {
            const nsfw = session.resolve(config.nsfw)
            return {
              prompt: parameters.prompt,
              params: {
                sampler_name: options.sampler,
                cfg_scale: parameters.scale,
                denoising_strength: parameters.strength,
                seed: parameters.seed.toString(),
                height: parameters.height,
                width: parameters.width,
                post_processing: [],
                karras: options.scheduler?.toLowerCase() === 'karras',
                hires_fix: options.hiresFix ?? config.hiresFix ?? false,
                steps: parameters.steps,
                n: parameters.n_samples,
              },
              nsfw: nsfw !== 'disallow',
              trusted_workers: config.trustedWorkers,
              censor_nsfw: nsfw === 'censor',
              models: [options.model],
              source_image: image?.base64,
              source_processing: image ? 'img2img' : undefined,
              // support r2 upload
              // https://github.com/koishijs/novelai-bot/issues/163
              r2: true,
            }
          }
          case 'comfyui': {
            const workflowText2Image = config.workflowText2Image ? resolve(ctx.baseDir, config.workflowText2Image) : resolve(__dirname,'../data/default-comfyui-t2i-wf.json')
            const workflowImage2Image = config.workflowImage2Image ? resolve(ctx.baseDir, config.workflowImage2Image) : resolve(__dirname,'../data/default-comfyui-i2i-wf.json')
            const workflow = image ? workflowImage2Image : workflowText2Image
            logger.debug('workflow:', workflow)
            const prompt = JSON.parse(await readFile(workflow, 'utf8'))

            // have to upload image to the comfyui server first
            if (image) {
              const body = new FormData()
              const capture = /^data:([\w/.+-]+);base64,(.*)$/.exec(image.dataUrl)
              const [, mime,] = capture

              let name = Date.now().toString()
              const ext = mime === 'image/jpeg' ? 'jpg' : mime === 'image/png' ? 'png' : ''
              if (ext) name += `.${ext}`
              const imageFile = new Blob([image.buffer], {type:mime})
              body.append("image", imageFile, name)
              const res = await ctx.http(trimSlash(config.endpoint) + '/upload/image', {
                method: 'POST',
                headers: {
                  ...config.headers,
                },
                data: body,
              })
              if (res.status === 200) {
                const data = res.data
                let imagePath = data.name
                if (data.subfolder) imagePath = data.subfolder + '/' + imagePath

                for (const nodeId in prompt) {
                  if (prompt[nodeId].class_type === 'LoadImage') {
                    prompt[nodeId].inputs.image = imagePath
                    break
                  }
                }
              } else {
                throw new SessionError('commands.novelai.messages.unknown-error')
              }
            }

            // only change the first node in the workflow
            for (const nodeId in prompt) {
              if (prompt[nodeId].class_type === 'KSampler') {
                prompt[nodeId].inputs.seed = parameters.seed
                prompt[nodeId].inputs.steps = parameters.steps
                prompt[nodeId].inputs.cfg = parameters.scale
                prompt[nodeId].inputs.sampler_name = options.sampler
                prompt[nodeId].inputs.denoise = options.strength ?? config.strength
                prompt[nodeId].inputs.scheduler = options.scheduler ?? config.scheduler
                const positiveNodeId = prompt[nodeId].inputs.positive[0]
                const negativeeNodeId = prompt[nodeId].inputs.negative[0]
                const latentImageNodeId = prompt[nodeId].inputs.latent_image[0]
                prompt[positiveNodeId].inputs.text = parameters.prompt
                prompt[negativeeNodeId].inputs.text = parameters.uc
                prompt[latentImageNodeId].inputs.width = parameters.width
                prompt[latentImageNodeId].inputs.height = parameters.height
                prompt[latentImageNodeId].inputs.batch_size = parameters.n_samples
                break
              }
            }
            for (const nodeId in prompt) {
              if (prompt[nodeId].class_type === 'CheckpointLoaderSimple') {
                prompt[nodeId].inputs.ckpt_name = options.model ?? config.model
                break
              }
            }
            logger.debug('prompt:', prompt)
            return  { prompt }
          }
        }
      }

      const getHeaders = () => {
        switch (config.type) {
          case 'login':
          case 'token':
          case 'naifu':
            return { Authorization: `Bearer ${token}` }
          case 'stable-horde':
            return { apikey: token }
        }
      }

      let finalPrompt = prompt
      const iterate = async () => {
        const request = async () => {
          const res = await ctx.http(trimSlash(config.endpoint) + path, {
            method: 'POST',
            timeout: config.requestTimeout,
            // Since novelai's latest interface returns an application/x-zip-compressed, a responseType must be passed in
            responseType: config.type === 'naifu' ? 'text' : ['login', 'token'].includes(config.type) ? 'arraybuffer' : 'json',
            headers: {
              ...config.headers,
              ...getHeaders(),
            },
            data: await getPayload(),
          })

          if (config.type === 'sd-webui') {
            const data = res.data as StableDiffusionWebUI.Response
            if (data?.info?.prompt) {
              finalPrompt = data.info.prompt
            } else {
              try {
                finalPrompt = (JSON.parse(data.info)).prompt
              } catch (err) {
                logger.warn(err)
              }
            }
            return forceDataPrefix(data.images[0])
          }
          if (config.type === 'stable-horde') {
            const uuid = res.data.id

            const check = () => ctx.http.get(trimSlash(config.endpoint) + '/api/v2/generate/check/' + uuid).then((res) => res.done)
            const sleep = (ms: number) => new Promise((resolve) => setTimeout(resolve, ms))
            while (await check() === false) {
              await sleep(config.pollInterval)
            }
            const result = await ctx.http.get(trimSlash(config.endpoint) + '/api/v2/generate/status/' + uuid)
            const imgUrl = result.generations[0].img
            if (!imgUrl.startsWith('http')) {
              // r2 upload
              // in case some client doesn't support r2 upload and follow the ye olde way.
              return forceDataPrefix(result.generations[0].img, 'image/webp')
            }
            const imgRes = await ctx.http(imgUrl, { responseType: 'arraybuffer' })
            const b64 = Buffer.from(imgRes.data).toString('base64')
            return forceDataPrefix(b64, imgRes.headers.get('content-type'))
          }
          if (config.type === 'comfyui') {
            // get filenames from history
            const promptId = res.data.prompt_id
            const check = () => ctx.http.get(trimSlash(config.endpoint) + '/history/' + promptId)
              .then((res) => res[promptId] && res[promptId].outputs)
            const sleep = (ms: number) => new Promise((resolve) => setTimeout(resolve, ms))
            let outputs
            while (!(outputs = await check())) {
              await sleep(config.pollInterval)
            }
            // get images by filename
            const imagesOutput: { data: ArrayBuffer, mime: string }[] = [];
            for (const nodeId in outputs) {
              const nodeOutput = outputs[nodeId]
              if ('images' in nodeOutput) {
                for (const image of nodeOutput['images']) {
                  const urlValues = new URLSearchParams({ filename: image['filename'], subfolder: image['subfolder'], type: image['type'] }).toString()
                  const imgRes = await ctx.http(trimSlash(config.endpoint) + '/view?' + urlValues)
                  imagesOutput.push({ data: imgRes.data, mime: imgRes.headers.get('content-type') })
                  break
                }
              }
            }
            // return first image
            return forceDataPrefix(Buffer.from(imagesOutput[0].data).toString('base64'), imagesOutput[0].mime)
          }
          // event: newImage
          // id: 1
          // data:
          //                                                                        ↓ nai-v3
          if (res.headers.get('content-type') === 'application/x-zip-compressed' || res.headers.get('content-disposition')?.includes('.zip')) {
            const buffer = Buffer.from(res.data, 'binary')  // Ensure 'binary' encoding
            const zip = new AdmZip(buffer)

            // Gets all files in the ZIP file
            const zipEntries = zip.getEntries()
            const firstImageBuffer = zip.readFile(zipEntries[0])
            const b64 = Buffer.from(firstImageBuffer).toString('base64')
            return forceDataPrefix(b64, 'image/png')
          }
          return forceDataPrefix(res.data?.trimEnd().slice(27))
        }

        let dataUrl: string, count = 0
        while (true) {
          try {
            dataUrl = await request()
            break
          } catch (err) {
            if (Quester.Error.is(err)) {
              if (err.code && err.code !== 'ETIMEDOUT' && ++count < config.maxRetryCount) {
                continue
              }
            }

            return await session.send(handleError(session, err))
          }
        }

        if (!dataUrl.trim()) return await session.send(session.text('.empty-response'))

        function getContent() {
          const output = session.resolve(options.output ?? config.output)
          if (output === 'minimal') return h.image(dataUrl)
          const attrs = {
            userId: session.userId,
            nickname: session.author?.nickname || session.username,
          }
          const result = h('figure')
          const lines = [`seed = ${parameters.seed}`]
          if (output === 'verbose') {
            if (!thirdParty()) {
              lines.push(`model = ${model}`)
            }
            lines.push(
              `sampler = ${options.sampler}`,
              `steps = ${parameters.steps}`,
              `scale = ${parameters.scale}`,
            )
            if (parameters.image) {
              lines.push(
                `strength = ${parameters.strength}`,
                `noise = ${parameters.noise}`,
              )
            }
          }
          result.children.push(h('message', attrs, lines.join('\n')))
          result.children.push(h('message', attrs, `prompt = ${h.escape(finalPrompt)}`))
          if (output === 'verbose') {
            result.children.push(h('message', attrs, `undesired = ${h.escape(uc)}`))
          }
          result.children.push(h('message', attrs, h.image(dataUrl)))
          return result
        }

        logger.debug(`${session.uid}: ${finalPrompt}`)
        const messageIds = await session.send(getContent())
        if (messageIds.length && config.recallTimeout) {
          ctx.setTimeout(() => {
            for (const id of messageIds) {
              session.bot.deleteMessage(session.channelId, id)
            }
          }, config.recallTimeout)
        }
      }

      while (container.length) {
        try {
          await iterate()
          cleanUp(container.pop())
          parameters.seed++
        } catch (err) {
          container.forEach(cleanUp)
          throw err
        }
      }
    })

  ctx.accept(['model', 'sampler'], (config) => {
    const getSamplers = () => {
      switch (config.type) {
        case 'sd-webui':
          return sampler.sd
        case 'stable-horde':
          return sampler.horde
        default:
          return { ...sampler.nai, ...sampler.nai3 }
      }
    }

    cmd._options.model.fallback = config.model
    cmd._options.sampler.fallback = config.sampler
    cmd._options.sampler.type = Object.keys(getSamplers())
  }, { immediate: true })

  const subcmd = ctx
    .intersect(useBackend('sd-webui'))
    .intersect(useFilter(config.features.upscale))
    .command('novelai.upscale')
    .shortcut('upscale', { i18n: true, fuzzy: true })
    .option('scale', '-s <scale:number>', { fallback: 2 })
    .option('resolution', '-r <resolution>', { type: resolution })
    .option('crop', '-C, --no-crop', { value: false, fallback: true })
    .option('upscaler', '-1 <upscaler>', { type: upscalers })
    .option('upscaler2', '-2 <upscaler2>', { type: upscalers })
    .option('visibility', '-v <visibility:number>')
    .option('upscaleFirst', '-f', { fallback: false })
    .action(async ({ session, options }, input) => {
      let imgUrl: string
      h.transform(input, {
        image(attrs) {
          imgUrl = attrs.url
          return ''
        },
      })

      if (!imgUrl) return session.text('.expect-image')
      let image: ImageData
      try {
        image = await download(ctx, imgUrl)
      } catch (err) {
        if (err instanceof NetworkError) {
          return session.text(err.message, err.params)
        }
        logger.error(err)
        return session.text('.download-error')
      }

      const payload: StableDiffusionWebUI.ExtraSingleImageRequest = {
        image: image.dataUrl,
        resize_mode: options.resolution ? 1 : 0,
        show_extras_results: true,
        upscaling_resize: options.scale,
        upscaling_resize_h: options.resolution?.height,
        upscaling_resize_w: options.resolution?.width,
        upscaling_crop: options.crop,
        upscaler_1: options.upscaler,
        upscaler_2: options.upscaler2 ?? 'None',
        extras_upscaler_2_visibility: options.visibility ?? 1,
        upscale_first: options.upscaleFirst,
      }

      try {
        const { data } = await ctx.http<StableDiffusionWebUI.ExtraSingleImageResponse>(trimSlash(config.endpoint) + '/sdapi/v1/extra-single-image', {
          method: 'POST',
          timeout: config.requestTimeout,
          headers: {
            ...config.headers,
          },
          data: payload,
        })
        return h.image(forceDataPrefix(data.image))
      } catch (e) {
        logger.warn(e)
        return session.text('.unknown-error')
      }
    })

  ctx.accept(['upscaler'], (config) => {
    subcmd._options.upscaler.fallback = config.upscaler
  }, { immediate: true })
}<|MERGE_RESOLUTION|>--- conflicted
+++ resolved
@@ -366,11 +366,8 @@
               init_images: image && [image.dataUrl], // sd-webui accepts data URLs with base64 encoded image
               restore_faces: config.restoreFaces ?? false,
               enable_hr: options.hiresFix ?? config.hiresFix ?? false,
-<<<<<<< HEAD
               hr_second_pass_steps: options.hiresFixSteps ?? 0,
-=======
               hr_upscaler: config.hiresFixUpscaler ?? 'None',
->>>>>>> 67449958
               ...project(parameters, {
                 prompt: 'prompt',
                 batch_size: 'n_samples',
