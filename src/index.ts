import { Computed, Context, Dict, h, Logger, omit, Quester, Session, SessionError, trimSlash } from 'koishi'
import { Config, modelMap, models, orientMap, parseInput, sampler, upscalers } from './config'
import { ImageData, StableDiffusionWebUI } from './types'
import { closestMultiple, download, forceDataPrefix, getImageSize, login, NetworkError, project, resizeInput, Size } from './utils'
import {} from '@koishijs/translator'
import {} from '@koishijs/plugin-help'
import AdmZip from 'adm-zip'

export * from './config'

export const reactive = true
export const name = 'novelai'

const logger = new Logger('novelai')

function handleError(session: Session, err: Error) {
  if (Quester.isAxiosError(err)) {
    if (err.response?.status === 402) {
      return session.text('.unauthorized')
    } else if (err.response?.status) {
      return session.text('.response-error', [err.response.status])
    } else if (err.code === 'ETIMEDOUT') {
      return session.text('.request-timeout')
    } else if (err.code) {
      return session.text('.request-failed', [err.code])
    }
  }
  logger.error(err)
  return session.text('.unknown-error')
}

export const inject = {
  optional: ['translator'],
}

export function apply(ctx: Context, config: Config) {
  ctx.i18n.define('zh-CN', require('./locales/zh-CN'))
  ctx.i18n.define('zh-TW', require('./locales/zh-TW'))
  ctx.i18n.define('en-US', require('./locales/en-US'))
  ctx.i18n.define('fr-FR', require('./locales/fr-FR'))
  ctx.i18n.define('ja-JP', require('./locales/ja-JP'))

  const tasks: Dict<Set<string>> = Object.create(null)
  const globalTasks = new Set<string>()

  let tokenTask: Promise<string> = null
  const getToken = () => tokenTask ||= login(ctx)
  ctx.accept(['token', 'type', 'email', 'password'], () => tokenTask = null)

  type HiddenCallback = (session: Session<'authority'>) => boolean

  const useFilter = (filter: Computed<boolean>): HiddenCallback => (session) => {
    return session.resolve(filter) ?? true
  }

  const useBackend = (...types: Config['type'][]): HiddenCallback => () => {
    return types.includes(config.type)
  }

  const thirdParty = () => !['login', 'token'].includes(config.type)

  const restricted: HiddenCallback = (session) => {
    return !thirdParty() && useFilter(config.features.anlas)(session)
  }

  const noImage: HiddenCallback = (session) => {
    return !useFilter(config.features.image)(session)
  }

  const some = (...args: HiddenCallback[]): HiddenCallback => (session) => {
    return args.some(callback => callback(session))
  }

  const step = (source: string, session: Session) => {
    const value = +source
    if (value * 0 === 0 && Math.floor(value) === value && value > 0 && value <= session.resolve(config.maxSteps || Infinity)) return value
    throw new Error()
  }

  const resolution = (source: string, session: Session<'authority'>): Size => {
    if (source in orientMap) return orientMap[source]
    const cap = source.match(/^(\d+)[x×](\d+)$/)
    if (!cap) throw new Error()
    const width = closestMultiple(+cap[1])
    const height = closestMultiple(+cap[2])
    if (Math.max(width, height) > session.resolve(config.maxResolution || Infinity)) {
      throw new SessionError('commands.novelai.messages.invalid-resolution')
    }
    return { width, height, custom: true }
  }

  const cmd = ctx.command('novelai <prompts:text>')
    .alias('nai')
    .alias('imagine')
    .userFields(['authority'])
    .shortcut('imagine', { i18n: true, fuzzy: true })
    .shortcut('enhance', { i18n: true, fuzzy: true, options: { enhance: true } })
    .option('enhance', '-e', { hidden: some(restricted, thirdParty, noImage) })
    .option('model', '-m <model>', { type: models, hidden: thirdParty })
    .option('resolution', '-r <resolution>', { type: resolution })
    .option('output', '-o', { type: ['minimal', 'default', 'verbose'] })
    .option('override', '-O', { hidden: restricted })
    .option('sampler', '-s <sampler>')
    .option('seed', '-x <seed:number>')
    .option('steps', '-t <step>', { type: step, hidden: restricted })
    .option('scale', '-c <scale:number>')
    .option('noise', '-n <noise:number>', { hidden: some(restricted, thirdParty) })
    .option('strength', '-N <strength:number>', { hidden: restricted })
    .option('hiresFix', '-H', { hidden: () => config.type !== 'sd-webui' })
    .option('undesired', '-u <undesired>')
    .option('noTranslator', '-T', { hidden: () => !ctx.translator || !config.translator })
    .option('iterations', '-i <iterations:posint>', { fallback: 1, hidden: () => config.maxIterations <= 1 })
    .option('batch', '-b <batch:option>', { fallback: 1, hidden: () => config.maxIterations <= 1 })
    .action(async ({ session, options }, input) => {
      if (config.defaultPromptSw) {
        if (session.user.authority < session.resolve(config.authLvDefault)) {
          return session.text('internal.low-authority')
        }
        if (session.user.authority < session.resolve(config.authLv)) {
          input = ''
          options = options.resolution ? { resolution: options.resolution } : {}
        }
      } else if (
        !config.defaultPromptSw
        && session.user.authority < session.resolve(config.authLv)
      ) return session.text('internal.low-auth')

      const haveInput = !!input?.trim()
      if (!haveInput && !config.defaultPromptSw) return session.execute('help novelai')

      // Check if the user is allowed to use this command.
      // This code is originally written in the `resolution` function,
      // but currently `session.user` is not available in the type infering process.
      // See: https://github.com/koishijs/novelai-bot/issues/159
      if (options.resolution?.custom && restricted(session)) {
        return session.text('.custom-resolution-unsupported')
      }

      const { batch = 1, iterations = 1 } = options
      const total = batch * iterations
      if (total > config.maxIterations) {
        return session.text('.exceed-max-iteration', [config.maxIterations])
      }

      const allowText = useFilter(config.features.text)(session)
      const allowImage = useFilter(config.features.image)(session)

      let imgUrl: string, image: ImageData
      if (!restricted(session) && haveInput) {
        input = h('', h.transform(h.parse(input), {
          image(attrs) {
            if (!allowImage) throw new SessionError('commands.novelai.messages.invalid-content')
            if (imgUrl) throw new SessionError('commands.novelai.messages.too-many-images')
            imgUrl = attrs.url
            return ''
          },
        })).toString(true)

        if (options.enhance && !imgUrl) {
          return session.text('.expect-image')
        }

        if (!input.trim() && !config.basePrompt) {
          return session.text('.expect-prompt')
        }
      } else {
        input = haveInput ? h('', h.transform(h.parse(input), {
          image(attrs) {
            throw new SessionError('commands.novelai.messages.invalid-content')
          },
        })).toString(true) : input
        delete options.enhance
        delete options.steps
        delete options.noise
        delete options.strength
        delete options.override
      }

      if (!allowText && !imgUrl) {
        return session.text('.expect-image')
      }

      if (haveInput && config.translator && ctx.translator && !options.noTranslator) {
        try {
          input = await ctx.translator.translate({ input, target: 'en' })
        } catch (err) {
          logger.warn(err)
        }
      }

      const [errPath, prompt, uc] = parseInput(
        session, input, config, options.override, config.defaultPromptSw,
      )
      if (errPath) return session.text(errPath)

      let token: string
      try {
        token = await getToken()
      } catch (err) {
        if (err instanceof NetworkError) {
          return session.text(err.message, err.params)
        }
        logger.error(err)
        return session.text('.unknown-error')
      }

      const model = modelMap[options.model]
      const seed = options.seed || Math.floor(Math.random() * Math.pow(2, 32))

      const parameters: Dict = {
        seed,
        prompt,
        n_samples: options.batch,
        uc,
        // 0: low quality + bad anatomy
        // 1: low quality
        // 2: none
        ucPreset: 2,
        qualityToggle: false,
        scale: options.scale ?? session.resolve(config.scale),
        steps: options.steps ?? session.resolve(imgUrl ? config.imageSteps : config.textSteps),
      }

      if (imgUrl) {
        try {
          image = await download(ctx, imgUrl)
        } catch (err) {
          if (err instanceof NetworkError) {
            return session.text(err.message, err.params)
          }
          logger.error(err)
          return session.text('.download-error')
        }

        if (options.enhance) {
          const size = getImageSize(image.buffer)
          if (size.width + size.height !== 1280) {
            return session.text('.invalid-size')
          }
          Object.assign(parameters, {
            height: size.height * 1.5,
            width: size.width * 1.5,
            noise: options.noise ?? 0,
            strength: options.strength ?? 0.2,
          })
        } else {
          options.resolution ||= resizeInput(getImageSize(image.buffer))
          Object.assign(parameters, {
            height: options.resolution.height,
            width: options.resolution.width,
            noise: options.noise ?? 0.2,
            strength: options.strength ?? session.resolve(config.strength),
          })
        }
      } else {
        if (!options.resolution) {
          const resolution = session.resolve(config.resolution)
          options.resolution = typeof resolution === 'string' ? orientMap[resolution] : resolution
        }
        Object.assign(parameters, {
          height: options.resolution.height,
          width: options.resolution.width,
        })
      }

      if (options.hiresFix || config.hiresFix) {
        // set default denoising strength to `0.75` for `hires fix` feature
        // https://github.com/koishijs/novelai-bot/issues/158
        parameters.strength ??= session.resolve(config.strength)
      }

      const getRandomId = () => Math.random().toString(36).slice(2)
      const container = Array(iterations).fill(0).map(getRandomId)
      if (config.maxConcurrency) {
        const store = tasks[session.cid] ||= new Set()
        if (store.size >= config.maxConcurrency) {
          return session.text('.concurrent-jobs')
        } else {
          container.forEach((id) => store.add(id))
        }
      }

      session.send(globalTasks.size
        ? session.text('.pending', [globalTasks.size])
        : session.text('.waiting'))

      container.forEach((id) => globalTasks.add(id))
      const cleanUp = (id: string) => {
        tasks[session.cid]?.delete(id)
        globalTasks.delete(id)
      }

      const path = (() => {
        switch (config.type) {
          case 'sd-webui':
            return image ? '/sdapi/v1/img2img' : '/sdapi/v1/txt2img'
          case 'stable-horde':
            return '/api/v2/generate/async'
          case 'naifu':
            return '/generate-stream'
          default:
            return '/ai/generate-image'
        }
      })()

      const getPayload = () => {
        switch (config.type) {
          case 'login':
          case 'token':
          case 'naifu': {
            parameters.sampler = sampler.sd2nai(options.sampler)
            parameters.image = image?.base64 // NovelAI / NAIFU accepts bare base64 encoded image
            if (config.type === 'naifu') return parameters
<<<<<<< HEAD
            parameters.negative_prompt = parameters.uc
            delete parameters.uc
=======
            // The latest interface changes uc to negative_prompt, so that needs to be changed here as well
            parameters.uc = parameters.negative_prompt
            delete parameters.negative_prompt
>>>>>>> c2cdf5d9
            return { model, input: prompt, parameters: omit(parameters, ['prompt']) }
          }
          case 'sd-webui': {
            return {
              sampler_index: sampler.sd[options.sampler],
              init_images: image && [image.dataUrl], // sd-webui accepts data URLs with base64 encoded image
              restore_faces: config.restoreFaces ?? false,
              enable_hr: options.hiresFix ?? config.hiresFix ?? false,
              ...project(parameters, {
                prompt: 'prompt',
                batch_size: 'n_samples',
                seed: 'seed',
                negative_prompt: 'uc',
                cfg_scale: 'scale',
                steps: 'steps',
                width: 'width',
                height: 'height',
                denoising_strength: 'strength',
              }),
            }
          }
          case 'stable-horde': {
            const nsfw = session.resolve(config.nsfw)
            return {
              prompt: parameters.prompt,
              params: {
                sampler_name: options.sampler.replace('_ka', ''),
                cfg_scale: parameters.scale,
                denoising_strength: parameters.strength,
                seed: parameters.seed.toString(),
                height: parameters.height,
                width: parameters.width,
                post_processing: [],
                karras: options.sampler.includes('_ka'),
                hires_fix: options.hiresFix ?? config.hiresFix ?? false,
                steps: parameters.steps,
                n: parameters.n_samples,
              },
              nsfw: nsfw !== 'disallow',
              trusted_workers: config.trustedWorkers,
              censor_nsfw: nsfw === 'censor',
              models: [options.model],
              source_image: image?.base64,
              source_processing: image ? 'img2img' : undefined,
              // support r2 upload
              // https://github.com/koishijs/novelai-bot/issues/163
              r2: true,
            }
          }
        }
      }

      const getHeaders = () => {
        switch (config.type) {
          case 'login':
          case 'token':
          case 'naifu':
            return { Authorization: `Bearer ${token}` }
          case 'stable-horde':
            return { apikey: token }
        }
      }

      let finalPrompt = prompt
      const iterate = async () => {
        const request = async () => {
          const res = await ctx.http.axios(trimSlash(config.endpoint) + path, {
            method: 'POST',
            timeout: config.requestTimeout,
            // Since novelai's latest interface returns an application/x-zip-compressed, a responseType must be passed in
            responseType: ['login', 'token'].includes(config.type) ? 'arraybuffer' : 'json',
            headers: {
              ...config.headers,
              ...getHeaders(),
            },
            data: getPayload(),
          })

          if (config.type === 'sd-webui') {
            finalPrompt = (JSON.parse((res.data as StableDiffusionWebUI.Response).info)).prompt
            return forceDataPrefix((res.data as StableDiffusionWebUI.Response).images[0])
          }
          if (config.type === 'stable-horde') {
            const uuid = res.data.id

            const check = () => ctx.http.get(trimSlash(config.endpoint) + '/api/v2/generate/check/' + uuid).then((res) => res.done)
            const sleep = (ms: number) => new Promise((resolve) => setTimeout(resolve, ms))
            while (await check() === false) {
              await sleep(config.pollInterval)
            }
            const result = await ctx.http.get(trimSlash(config.endpoint) + '/api/v2/generate/status/' + uuid)
            const imgUrl = result.generations[0].img
            if (!imgUrl.startsWith('http')) {
              // r2 upload
              // in case some client doesn't support r2 upload and follow the ye olde way.
              return forceDataPrefix(result.generations[0].img, 'image/webp')
            }
            const imgRes = await ctx.http.axios(imgUrl, { responseType: 'arraybuffer' })
            const b64 = Buffer.from(imgRes.data).toString('base64')
            return forceDataPrefix(b64, imgRes.headers['content-type'])
          }
          // event: newImage
          // id: 1
          // data:

          if (res.headers['content-type'] === 'application/x-zip-compressed') {
            const buffer = Buffer.from(res.data, 'binary');  // Ensure 'binary' encoding
            const zip = new AdmZip(buffer);

            // Gets all files in the ZIP file
            const zipEntries = zip.getEntries();
            const firstImageBuffer = zip.readFile(zipEntries[0]);
            const b64 = Buffer.from(firstImageBuffer).toString('base64')
            return forceDataPrefix(b64, "image/png")
          }
          
          return forceDataPrefix(res.data?.slice(27))
        }

        let dataUrl: string, count = 0
        while (true) {
          try {
            dataUrl = await request()
            break
          } catch (err) {
            if (Quester.isAxiosError(err)) {
              if (err.code && err.code !== 'ETIMEDOUT' && ++count < config.maxRetryCount) {
                continue
              }
            }

            return await session.send(handleError(session, err))
          }
        }

        if (!dataUrl.trim()) return await session.send(session.text('.empty-response'))

        function getContent() {
          const output = session.resolve(options.output ?? config.output)
          if (output === 'minimal') return h.image(dataUrl)
          const attrs = {
            userId: session.userId,
            nickname: session.author?.nickname || session.username,
          }
          const result = h('figure')
          const lines = [`seed = ${parameters.seed}`]
          if (output === 'verbose') {
            if (!thirdParty()) {
              lines.push(`model = ${model}`)
            }
            lines.push(
              `sampler = ${options.sampler}`,
              `steps = ${parameters.steps}`,
              `scale = ${parameters.scale}`,
            )
            if (parameters.image) {
              lines.push(
                `strength = ${parameters.strength}`,
                `noise = ${parameters.noise}`,
              )
            }
          }
          result.children.push(h('message', attrs, lines.join('\n')))
          result.children.push(h('message', attrs, `prompt = ${finalPrompt}`))
          if (output === 'verbose') {
            result.children.push(h('message', attrs, `undesired = ${uc}`))
          }
          result.children.push(h('message', attrs, h.image(dataUrl)))
          return result
        }

        const messageIds = await session.send(getContent())
        if (messageIds.length && config.recallTimeout) {
          ctx.setTimeout(() => {
            for (const id of messageIds) {
              session.bot.deleteMessage(session.channelId, id)
            }
          }, config.recallTimeout)
        }
      }

      while (container.length) {
        try {
          await iterate()
          cleanUp(container.pop())
          parameters.seed++
        } catch (err) {
          container.forEach(cleanUp)
          throw err
        }
      }
    })

  ctx.accept(['model', 'sampler'], (config) => {
    const getSamplers = () => {
      switch (config.type) {
        case 'sd-webui':
          return sampler.sd
        case 'stable-horde':
          return sampler.horde
        default:
          return sampler.nai
      }
    }

    cmd._options.model.fallback = config.model
    cmd._options.sampler.fallback = config.sampler
    cmd._options.sampler.type = Object.keys(getSamplers())
  }, { immediate: true })

  const subcmd = ctx
    .intersect(useBackend('sd-webui'))
    .intersect(useFilter(config.features.upscale))
    .command('novelai.upscale')
    .shortcut('upscale', { i18n: true, fuzzy: true })
    .option('scale', '-s <scale:number>', { fallback: 2 })
    .option('resolution', '-r <resolution>', { type: resolution })
    .option('crop', '-C, --no-crop', { value: false, fallback: true })
    .option('upscaler', '-1 <upscaler>', { type: upscalers })
    .option('upscaler2', '-2 <upscaler2>', { type: upscalers })
    .option('visibility', '-v <visibility:number>')
    .option('upscaleFirst', '-f', { fallback: false })
    .action(async ({ session, options }, input) => {
      let imgUrl: string
      h.transform(input, {
        image(attrs) {
          imgUrl = attrs.url
          return ''
        },
      })

      if (!imgUrl) return session.text('.expect-image')
      let image: ImageData
      try {
        image = await download(ctx, imgUrl)
      } catch (err) {
        if (err instanceof NetworkError) {
          return session.text(err.message, err.params)
        }
        logger.error(err)
        return session.text('.download-error')
      }

      const payload: StableDiffusionWebUI.ExtraSingleImageRequest = {
        image: image.dataUrl,
        resize_mode: options.resolution ? 1 : 0,
        show_extras_results: true,
        upscaling_resize: options.scale,
        upscaling_resize_h: options.resolution?.height,
        upscaling_resize_w: options.resolution?.width,
        upscaling_crop: options.crop,
        upscaler_1: options.upscaler,
        upscaler_2: options.upscaler2 ?? 'None',
        extras_upscaler_2_visibility: options.visibility ?? 1,
        upscale_first: options.upscaleFirst,
      }

      try {
        const { data } = await ctx.http.axios<StableDiffusionWebUI.ExtraSingleImageResponse>(trimSlash(config.endpoint) + '/sdapi/v1/extra-single-image', {
          method: 'POST',
          timeout: config.requestTimeout,
          headers: {
            ...config.headers,
          },
          data: payload,
        })
        return h.image(forceDataPrefix(data.image))
      } catch (e) {
        logger.warn(e)
        return session.text('.unknown-error')
      }
    })

  ctx.accept(['upscaler'], (config) => {
    subcmd._options.upscaler.fallback = config.upscaler
  }, { immediate: true })
}<|MERGE_RESOLUTION|>--- conflicted
+++ resolved
@@ -311,14 +311,10 @@
             parameters.sampler = sampler.sd2nai(options.sampler)
             parameters.image = image?.base64 // NovelAI / NAIFU accepts bare base64 encoded image
             if (config.type === 'naifu') return parameters
-<<<<<<< HEAD
-            parameters.negative_prompt = parameters.uc
-            delete parameters.uc
-=======
             // The latest interface changes uc to negative_prompt, so that needs to be changed here as well
+            if (config.type === 'naifu') return parameters
             parameters.uc = parameters.negative_prompt
             delete parameters.negative_prompt
->>>>>>> c2cdf5d9
             return { model, input: prompt, parameters: omit(parameters, ['prompt']) }
           }
           case 'sd-webui': {
