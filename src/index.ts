--- conflicted
+++ resolved
@@ -113,11 +113,8 @@
 export function apply(ctx: Context, config: Config) {
   ctx.i18n.define('zh', require('./locales/zh'))
   ctx.i18n.define('zh-tw', require('./locales/zh-tw'))
-<<<<<<< HEAD
+  ctx.i18n.define('en', require('./locales/en'))
   ctx.i18n.define('fr', require('./locales/fr'))
-=======
-  ctx.i18n.define('en', require('./locales/en'))
->>>>>>> f1d98edc
 
   let forbidden: Forbidden[]
   const states: Dict<Set<string>> = Object.create(null)
